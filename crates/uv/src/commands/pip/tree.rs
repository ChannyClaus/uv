use std::fmt::Write;

use distribution_types::{Diagnostic, InstalledDist, Name};
use owo_colors::OwoColorize;
use tracing::debug;
use uv_cache::Cache;
use uv_configuration::PreviewMode;
use uv_fs::Simplified;
use uv_installer::SitePackages;
use uv_normalize::PackageName;
use uv_toolchain::EnvironmentPreference;
use uv_toolchain::PythonEnvironment;
use uv_toolchain::ToolchainRequest;

use crate::commands::ExitStatus;
use crate::printer::Printer;
use std::collections::{HashMap, HashSet};

/// Display the installed packages in the current environment as a dependency tree.
#[allow(clippy::too_many_arguments)]
pub(crate) fn pip_tree(
    depth: u8,
    prune: Vec<PackageName>,
    no_dedupe: bool,
    strict: bool,
    python: Option<&str>,
    system: bool,
    _preview: PreviewMode,
    cache: &Cache,
    printer: Printer,
) -> anyhow::Result<ExitStatus> {
    // Detect the current Python interpreter.
    let environment = PythonEnvironment::find(
        &python.map(ToolchainRequest::parse).unwrap_or_default(),
        EnvironmentPreference::from_system_flag(system, false),
        cache,
    )?;

    debug!(
        "Using Python {} environment at {}",
        environment.interpreter().python_version(),
        environment.python_executable().user_display().cyan()
    );

    // Build the installed index.
    let site_packages = SitePackages::from_environment(&environment)?;

    let rendered_tree = DisplayDependencyGraph::new(&site_packages, depth.into(), prune, no_dedupe)
        .render()
        .join("\n");
    writeln!(printer.stdout(), "{rendered_tree}").unwrap();
    if rendered_tree.contains('*') {
        if no_dedupe {
            // if de-duplication is disabled, all (*) indicate dependency cycles.
            writeln!(
                printer.stdout(),
                "{}",
                "(*) Package tree is a cycle and cannot be shown".italic()
            )?;
        } else {
            writeln!(
                printer.stdout(),
                "{}",
                "(*) Package tree already displayed".italic()
            )?;
        }
    }
    if rendered_tree.contains('#') {
        writeln!(printer.stdout(), "{}", "(#) Dependency cycle".italic())?;
    }

    // Validate that the environment is consistent.
    if strict {
        for diagnostic in site_packages.diagnostics()? {
            writeln!(
                printer.stderr(),
                "{}{} {}",
                "warning".yellow().bold(),
                ":".bold(),
                diagnostic.message().bold()
            )?;
        }
    }
    Ok(ExitStatus::Success)
}

<<<<<<< HEAD
=======
// Filter out all required packages of the given distribution if they
// are required by an extra.
// For example, `requests==2.32.3` requires `charset-normalizer`, `idna`, `urllib`, and `certifi` at
// all times, `PySocks` on `socks` extra and `chardet` on `use_chardet_on_py3` extra.
// This function will return `["charset-normalizer", "idna", "urllib", "certifi"]` for `requests`.
fn required_with_no_extra(dist: &InstalledDist) -> Vec<pep508_rs::Requirement<VerbatimParsedUrl>> {
    let metadata = dist.metadata().unwrap();
    return metadata
        .requires_dist
        .into_iter()
        .filter(|r| {
            r.marker.is_none()
                || !r
                    .marker
                    .as_ref()
                    .unwrap()
                    .evaluate_optional_environment(None, &metadata.provides_extras[..])
        })
        .collect::<Vec<_>>();
}

>>>>>>> c74ef750
#[derive(Debug)]
struct DisplayDependencyGraph<'a> {
    site_packages: &'a SitePackages,
    // Map from package name to the installed distribution.
    dist_by_package_name: HashMap<&'a PackageName, &'a InstalledDist>,
    // Set of package names that are required by at least one installed distribution.
    // It is used to determine the starting nodes when recursing the
    // dependency graph.
    required_packages: HashSet<PackageName>,

    // Maximum display depth of the dependency tree
    depth: usize,

    // Prune the given package from the display of the dependency tree.
    prune: Vec<PackageName>,
<<<<<<< HEAD
=======

>>>>>>> c74ef750
    // Whether to de-duplicate the displayed dependencies.
    no_dedupe: bool,
}

impl<'a> DisplayDependencyGraph<'a> {
    /// Create a new [`DisplayDependencyGraph`] for the set of installed distributions.
    fn new(
        site_packages: &'a SitePackages,
        depth: usize,
        prune: Vec<PackageName>,
        no_dedupe: bool,
    ) -> DisplayDependencyGraph<'a> {
        let mut dist_by_package_name = HashMap::new();
        let mut required_packages = HashSet::new();
        for site_package in site_packages.iter() {
            dist_by_package_name.insert(site_package.name(), site_package);
        }
        for site_package in site_packages.iter() {
            for required in site_package.metadata().unwrap().requires_dist {
                if dist_by_package_name.contains_key(&required.name) {
                    required_packages.insert(required.name.clone());
                }
            }
        }

        Self {
            site_packages,
            dist_by_package_name,
            required_packages,
            depth,
            prune,
            no_dedupe,
        }
    }

    // Depth-first traversal of the given distribution and its dependencies.
    fn visit(
        &self,
        installed_dist: &InstalledDist,
        visited: &mut HashSet<String>,
        path: &mut Vec<String>,
    ) -> Vec<String> {
        // Short-circuit if the current path is longer than the provided depth.
        if path.len() > self.depth {
            return Vec::new();
        }

        // Short-circuit if the current package is given in the prune list.
        if self.prune.contains(installed_dist.name()) {
            return Vec::new();
<<<<<<< HEAD
        };
=======
        }

>>>>>>> c74ef750
        let package_name = installed_dist.name().to_string();
        let is_visited = visited.contains(&package_name);
        let line = format!("{} v{}", package_name, installed_dist.version());

<<<<<<< HEAD
        // Short-circuit if:
        // 1. current path forms a dependency cycle, or
        // 2. the package has been visited and de-duplication is enabled (default),
        if path.contains(&package_name) || (is_visited && !self.no_dedupe) {
            return vec![format!("{} (*)", line)];
        }

=======
        if path.contains(&package_name) {
            return vec![format!("{} (#)", line)];
        }

        // If the package has been visited and de-duplication is enabled (default),
        // skip the traversal.
        if is_visited && !self.no_dedupe {
            return vec![format!("{} (*)", line)];
        }

>>>>>>> c74ef750
        let mut lines = vec![line];

        path.push(package_name.clone());
        let required_dists = installed_dist.metadata().unwrap().requires_dist;
        // Filter out the required distributions that are not installed.
        let required_installed_dists = required_dists
            .iter()
            .filter(|r| self.dist_by_package_name.contains_key(&r.name))
            .collect::<Vec<_>>();
        for (index, required_package) in required_installed_dists.iter().enumerate() {
            // Skip if the current package is not one of the installed distributions.
            if !self
                .dist_by_package_name
                .contains_key(&required_package.name)
            {
                continue;
            }

            // For sub-visited packages, add the prefix to make the tree display user-friendly.
            // The key observation here is you can group the tree as follows when you're at the
            // root of the tree:
            // root_package
            // ├── level_1_0          // Group 1
            // │   ├── level_2_0      ...
            // │   │   ├── level_3_0  ...
            // │   │   └── level_3_1  ...
            // │   └── level_2_1      ...
            // ├── level_1_1          // Group 2
            // │   ├── level_2_2      ...
            // │   └── level_2_3      ...
            // └── level_1_2          // Group 3
            //     └── level_2_4      ...
            //
            // The lines in Group 1 and 2 have `├── ` at the top and `|   ` at the rest while
            // those in Group 3 have `└── ` at the top and `    ` at the rest.
            // This observation is true recursively even when looking at the subtree rooted
            // at `level_1_0`.
            let (prefix_top, prefix_rest) = if required_installed_dists.len() - 1 == index {
                ("└── ", "    ")
            } else {
                ("├── ", "│   ")
            };

            let mut prefixed_lines = Vec::new();
            for (visited_index, visited_line) in self
                .visit(
                    self.dist_by_package_name[&required_package.name],
                    visited,
                    path,
                )
                .iter()
                .enumerate()
            {
                prefixed_lines.push(format!(
                    "{}{}",
                    if visited_index == 0 {
                        prefix_top
                    } else {
                        prefix_rest
                    },
                    visited_line
                ));
            }
            lines.extend(prefixed_lines);
        }
        path.pop();
        lines
    }

    // Depth-first traverse the nodes to render the tree.
    // The starting nodes are the ones without incoming edges.
    fn render(&self) -> Vec<String> {
        let mut visited: HashSet<String> = HashSet::new();
        let mut lines: Vec<String> = Vec::new();
        for site_package in self.site_packages.iter() {
            // If the current package is not required by any other package, start the traversal
            // with the current package as the root.
            if !self.required_packages.contains(site_package.name()) {
                lines.extend(self.visit(site_package, &mut visited, &mut Vec::new()));
            }
        }
        lines
    }
}<|MERGE_RESOLUTION|>--- conflicted
+++ resolved
@@ -83,31 +83,6 @@
     }
     Ok(ExitStatus::Success)
 }
-
-<<<<<<< HEAD
-=======
-// Filter out all required packages of the given distribution if they
-// are required by an extra.
-// For example, `requests==2.32.3` requires `charset-normalizer`, `idna`, `urllib`, and `certifi` at
-// all times, `PySocks` on `socks` extra and `chardet` on `use_chardet_on_py3` extra.
-// This function will return `["charset-normalizer", "idna", "urllib", "certifi"]` for `requests`.
-fn required_with_no_extra(dist: &InstalledDist) -> Vec<pep508_rs::Requirement<VerbatimParsedUrl>> {
-    let metadata = dist.metadata().unwrap();
-    return metadata
-        .requires_dist
-        .into_iter()
-        .filter(|r| {
-            r.marker.is_none()
-                || !r
-                    .marker
-                    .as_ref()
-                    .unwrap()
-                    .evaluate_optional_environment(None, &metadata.provides_extras[..])
-        })
-        .collect::<Vec<_>>();
-}
-
->>>>>>> c74ef750
 #[derive(Debug)]
 struct DisplayDependencyGraph<'a> {
     site_packages: &'a SitePackages,
@@ -123,10 +98,7 @@
 
     // Prune the given package from the display of the dependency tree.
     prune: Vec<PackageName>,
-<<<<<<< HEAD
-=======
-
->>>>>>> c74ef750
+
     // Whether to de-duplicate the displayed dependencies.
     no_dedupe: bool,
 }
@@ -174,28 +146,21 @@
             return Vec::new();
         }
 
-        // Short-circuit if the current package is given in the prune list.
-        if self.prune.contains(installed_dist.name()) {
-            return Vec::new();
-<<<<<<< HEAD
-        };
-=======
-        }
-
->>>>>>> c74ef750
         let package_name = installed_dist.name().to_string();
         let is_visited = visited.contains(&package_name);
         let line = format!("{} v{}", package_name, installed_dist.version());
 
-<<<<<<< HEAD
         // Short-circuit if:
         // 1. current path forms a dependency cycle, or
         // 2. the package has been visited and de-duplication is enabled (default),
         if path.contains(&package_name) || (is_visited && !self.no_dedupe) {
-            return vec![format!("{} (*)", line)];
-        }
-
-=======
+            return Vec::new();
+        }
+
+        let package_name = installed_dist.name().to_string();
+        let is_visited = visited.contains(&package_name);
+        let line = format!("{} v{}", package_name, installed_dist.version());
+
         if path.contains(&package_name) {
             return vec![format!("{} (#)", line)];
         }
@@ -206,7 +171,6 @@
             return vec![format!("{} (*)", line)];
         }
 
->>>>>>> c74ef750
         let mut lines = vec![line];
 
         path.push(package_name.clone());
