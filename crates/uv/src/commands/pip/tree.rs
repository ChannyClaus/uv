--- conflicted
+++ resolved
@@ -120,9 +120,10 @@
     prune: Vec<PackageName>,
     /// Whether to de-duplicate the displayed dependencies.
     no_dedupe: bool,
-
     /// Map from package name to the list of required (reversed if --invert is given) packages.
     requires_map: HashMap<PackageName, Vec<PackageName>>,
+
+    markers: &'a MarkerEnvironment,
 }
 
 impl<'a> DisplayDependencyGraph<'a> {
@@ -137,13 +138,11 @@
     ) -> Result<DisplayDependencyGraph<'a>> {
         let mut dist_by_package_name = HashMap::new();
         let mut requires_map = HashMap::new();
-
         for site_package in site_packages.iter() {
             dist_by_package_name.insert(site_package.name(), site_package);
         }
         for site_package in site_packages.iter() {
-<<<<<<< HEAD
-            for required in required_with_no_extra(site_package, markers) {
+            for required in filtered_requirements(site_package, markers)? {
                 if invert {
                     requires_map
                         .entry(required.name.clone())
@@ -155,10 +154,6 @@
                         .or_insert_with(Vec::new)
                         .push(required.name.clone());
                 }
-=======
-            for required in filtered_requirements(site_package, markers)? {
-                required_packages.insert(required.name.clone());
->>>>>>> 8ea47ab4
             }
         }
 
@@ -168,20 +163,16 @@
             depth,
             prune,
             no_dedupe,
-<<<<<<< HEAD
             requires_map,
-        }
-=======
             markers,
         })
->>>>>>> 8ea47ab4
     }
 
     /// Perform a depth-first traversal of the given distribution and its dependencies.
     fn visit(
         &self,
         installed_dist: &InstalledDist,
-        visited: &mut FxHashMap<PackageName, Vec<Requirement<VerbatimParsedUrl>>>,
+        visited: &mut FxHashMap<PackageName, Vec<PackageName>>,
         path: &mut Vec<PackageName>,
     ) -> Result<Vec<String>> {
         // Short-circuit if the current path is longer than the provided depth.
@@ -205,38 +196,22 @@
             }
         }
 
-        let requirements = filtered_requirements(installed_dist, self.markers)?
-            .into_iter()
-            .filter(|req| !self.prune.contains(&req.name))
-            .collect::<Vec<_>>();
-
+        let requirements_before_filtering = self.requires_map.get(installed_dist.name());
+        let requirements = match requirements_before_filtering {
+            Some(requirements) => requirements
+                .iter()
+                .filter(|req| {
+                    // Skip if the current package is not one of the installed distributions.
+                    !self.prune.contains(req) && self.dist_by_package_name.contains_key(req)
+                })
+                .cloned()
+                .collect(),
+            None => Vec::new(),
+        };
         let mut lines = vec![line];
-<<<<<<< HEAD
-        let empty_vec = Vec::new();
-        path.push(package_name.clone());
-        visited.insert(package_name.clone());
-        let required_packages = self
-            .requires_map
-            .get(installed_dist.name())
-            .unwrap_or(&empty_vec)
-            .iter()
-            .filter(|p| {
-                // Skip if the current package is not one of the installed distributions.
-                self.dist_by_package_name.contains_key(p) && !self.prune.contains(*p)
-            })
-            .collect::<Vec<_>>();
-        for (index, required_package) in required_packages.iter().enumerate() {
-=======
-
         visited.insert(package_name.clone(), requirements.clone());
         path.push(package_name.clone());
         for (index, req) in requirements.iter().enumerate() {
-            // Skip if the current package is not one of the installed distributions.
-            if !self.dist_by_package_name.contains_key(&req.name) {
-                continue;
-            }
-
->>>>>>> 8ea47ab4
             // For sub-visited packages, add the prefix to make the tree display user-friendly.
             // The key observation here is you can group the tree as follows when you're at the
             // root of the tree:
@@ -264,11 +239,7 @@
 
             let mut prefixed_lines = Vec::new();
             for (visited_index, visited_line) in self
-<<<<<<< HEAD
-                .visit(self.dist_by_package_name[required_package], visited, path)
-=======
-                .visit(self.dist_by_package_name[&req.name], visited, path)?
->>>>>>> 8ea47ab4
+                .visit(self.dist_by_package_name[req], visited, path)?
                 .iter()
                 .enumerate()
             {
@@ -289,37 +260,22 @@
         Ok(lines)
     }
 
-<<<<<<< HEAD
-    // Depth-first traverse the nodes to render the tree.
-    // The starting nodes are the ones without incoming edges.
-    fn render(&self) -> Vec<String> {
+    /// Depth-first traverse the nodes to render the tree.
+    fn render(&self) -> Result<Vec<String>> {
+        let mut visited: FxHashMap<PackageName, Vec<PackageName>> = FxHashMap::default();
+        let mut path: Vec<PackageName> = Vec::new();
+        let mut lines: Vec<String> = Vec::new();
+
         // The starting nodes are those that are not required by any other package.
         let mut non_starting_nodes = HashSet::new();
         for children in self.requires_map.values() {
             non_starting_nodes.extend(children);
         }
-
-        let mut visited: HashSet<String> = HashSet::new();
-=======
-    /// Depth-first traverse the nodes to render the tree.
-    fn render(&self) -> Result<Vec<String>> {
-        let mut visited: FxHashMap<PackageName, Vec<Requirement<VerbatimParsedUrl>>> =
-            FxHashMap::default();
-        let mut path: Vec<PackageName> = Vec::new();
->>>>>>> 8ea47ab4
-        let mut lines: Vec<String> = Vec::new();
-
-        // The starting nodes are the ones without incoming edges.
         for site_package in self.site_packages.iter() {
             // If the current package is not required by any other package, start the traversal
             // with the current package as the root.
-<<<<<<< HEAD
             if !non_starting_nodes.contains(site_package.name()) {
-                lines.extend(self.visit(site_package, &mut visited, &mut Vec::new()));
-=======
-            if !self.required_packages.contains(site_package.name()) {
                 lines.extend(self.visit(site_package, &mut visited, &mut path)?);
->>>>>>> 8ea47ab4
             }
         }
 
